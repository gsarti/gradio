--- conflicted
+++ resolved
@@ -1,11 +1,8 @@
 import pkg_resources
 
-<<<<<<< HEAD
-=======
 import gradio.components as components
 import gradio.inputs as inputs
 import gradio.outputs as outputs
->>>>>>> 05037f43
 from gradio.blocks import Blocks, Column, Row, Tab
 from gradio.flagging import (
     CSVLogger,
