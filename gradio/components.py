from __future__ import annotations

import json
import math
import numbers
import operator
import os
import shutil
import tempfile
import warnings
from types import ModuleType
from typing import Any, Callable, Dict, List, Optional, Tuple

import numpy as np
import pandas as pd
import PIL
from ffmpy import FFmpeg

from gradio import processing_utils, test_data
from gradio.blocks import Block


class Component(Block):
    """
    A base class for defining the methods that all gradio components should have.
    """

    def __init__(
        self,
        *,
        label: str,
        requires_permissions: bool = False,
        **kwargs,
    ):
        if "optional" in kwargs:
            warnings.warn(
                "Usage of optional is deprecated, and it has no effect",
                DeprecationWarning,
            )
        self.label = label
        self.requires_permissions = requires_permissions

        self.set_interpret_parameters()
        super().__init__()

    def __str__(self):
        return self.__repr__()

    def __repr__(self):
        return f"{type(self).__name__} (label={self.label})"

    def get_template_context(self):
        """
        :return: a dictionary with context variables for the javascript file associated with the context
        """
        return {"name": self.__class__.__name__.lower(), "label": self.label}

    @classmethod
    def get_shortcut_implementations(cls):
        """
        Return dictionary of shortcut implementations
        """
        return {}

    def save_flagged(
        self, dir: str, label: str, data: Any, encryption_key: bool
    ) -> Any:
        """
        Saves flagged data from component
        """
        return data

    def restore_flagged(self, dir, data, encryption_key):
        """
        Restores flagged data from logs
        """
        return data

    def save_flagged_file(
        self, dir: str, label: str, data: Any, encryption_key: bool
    ) -> Optional[str]:
        """
        Saved flagged data (e.g. image or audio) as a file and returns filepath
        """
        if data is None:
            return None
        file = processing_utils.decode_base64_to_file(data, encryption_key)
        label = "".join([char for char in label if char.isalnum() or char in "._- "])
        old_file_name = file.name
        output_dir = os.path.join(dir, label)
        if os.path.exists(output_dir):
            file_index = len(os.listdir(output_dir))
        else:
            os.makedirs(output_dir)
            file_index = 0
        new_file_name = str(file_index)
        if "." in old_file_name:
            uploaded_format = old_file_name.split(".")[-1].lower()
            new_file_name += "." + uploaded_format
        file.close()
        shutil.move(old_file_name, os.path.join(dir, label, new_file_name))
        return label + "/" + new_file_name

    def restore_flagged_file(
        self,
        dir: str,
        file: str,
        encryption_key: bool,
    ) -> Dict[str, Any]:
        """
        Loads flagged data from file and returns it
        """
        data = processing_utils.encode_file_to_base64(
            os.path.join(dir, file), encryption_key=encryption_key
        )
        return {"name": file, "data": data}

    @classmethod
    def get_all_shortcut_implementations(cls):
        shortcuts = {}
        for sub_cls in cls.__subclasses__():
            for shortcut, parameters in sub_cls.get_shortcut_implementations().items():
                shortcuts[shortcut] = (sub_cls, parameters)
        return shortcuts

    # Input Functionalities
    def preprocess(self, x: Any) -> Any:
        """
        Any preprocessing needed to be performed on function input.
        """
        return x

    def serialize(self, x: Any, called_directly: bool) -> Any:
        """
        Convert from a human-readable version of the input (path of an image, URL of a video, etc.) into the interface to a serialized version (e.g. base64) to pass into an API. May do different things if the interface is called() vs. used via GUI.
        Parameters:
        x (Any): Input to interface
        called_directly (bool): if true, the interface was called(), otherwise, it is being used via the GUI
        """
        return x

    def preprocess_example(self, x: Any) -> Any:
        """
        Any preprocessing needed to be performed on an example before being passed to the main function.
        """
        return x

    def set_interpret_parameters(self):
        """
        Set any parameters for interpretation.
        """
        return self

    def get_interpretation_neighbors(self, x: Any) -> Tuple[List[Any], Dict[Any], bool]:
        """
        Generates values similar to input to be used to interpret the significance of the input in the final output.
        Parameters:
        x (Any): Input to interface
        Returns: (neighbor_values, interpret_kwargs, interpret_by_removal)
        neighbor_values (List[Any]): Neighboring values to input x to compute for interpretation
        interpret_kwargs (Dict[Any]): Keyword arguments to be passed to get_interpretation_scores
        interpret_by_removal (bool): If True, returned neighbors are values where the interpreted subsection was removed. If False, returned neighbors are values where the interpreted subsection was modified to a different value.
        """
        return [], {}, True

    def get_interpretation_scores(
        self, x: Any, neighbors: List[Any], scores: List[float], **kwargs
    ) -> List[Any]:
        """
        Arrange the output values from the neighbors into interpretation scores for the interface to render.
        Parameters:
        x (Any): Input to interface
        neighbors (List[Any]): Neighboring values to input x used for interpretation.
        scores (List[float]): Output value corresponding to each neighbor in neighbors
        kwargs (Dict[str, Any]): Any additional arguments passed from get_interpretation_neighbors.
        Returns:
        (List[Any]): Arrangement of interpretation scores for interfaces to render.
        """
        pass

    def generate_sample(self) -> Any:
        """
        Returns a sample value of the input that would be accepted by the api. Used for api documentation.
        """
        pass

    # Output Functionalities
    def postprocess(self, y):
        """
        Any postprocessing needed to be performed on function output.
        """
        return y

    def deserialize(self, x):
        """
        Convert from serialized output (e.g. base64 representation) from a call() to the interface to a human-readable version of the output (path of an image, etc.)
        """
        return x


class Textbox(Component):
    """
    Component creates a textbox for user to enter string input or display string output. Provides a string as an argument to the wrapped function.
    Input type: str
    Output type: str

    Demos: hello_world, diff_texts, sentence_builder
    """

    def __init__(
        self,
        default_value: str = "",
        *,
        lines: int = 1,
        placeholder: Optional[str] = None,
        label: Optional[str] = None,
        **kwargs,
    ):
        """
        Parameters:
        default_value (str): default text to provide in textarea.
        lines (int): number of line rows to provide in textarea.
        placeholder (str): placeholder hint to provide behind textarea.
        label (str): component name in interface.
        """
        if "numeric" in kwargs:
            warnings.warn(
                "The 'numeric' type has been deprecated. Use the Number component instead.",
                DeprecationWarning,
            )
        if "type" in kwargs:
            warnings.warn(
                "The 'type' parameter has been deprecated. Use the Number component instead if you need it.",
                DeprecationWarning,
            )
        default_value = str(default_value)
        self.lines = lines
        self.placeholder = placeholder
        self.default = default_value
        self.test_input = default_value
        self.interpret_by_tokens = True
        super().__init__(label=label, **kwargs)

    def get_template_context(self):
        return {
            "lines": self.lines,
            "placeholder": self.placeholder,
            "default": self.default,
            **super().get_template_context(),
        }

    @classmethod
    def get_shortcut_implementations(cls):
        return {
            "text": {},
            "textbox": {"lines": 7},
        }

    # Input Functionalities
    def preprocess(self, x: str | None) -> Any:
        """
        Any preprocessing needed to be performed on function input.
        """
        if x is None:
            return None
        else:
            return str(x)

    def serialize(self, x: Any, called_directly: bool) -> Any:
        """
        Convert from a human-readable version of the input (path of an image, URL of a video, etc.) into the interface to a serialized version (e.g. base64) to pass into an API. May do different things if the interface is called() vs. used via GUI.
        Parameters:
        x (Any): Input to interface
        called_directly (bool): if true, the interface was called(), otherwise, it is being used via the GUI
        """
        return x

    def preprocess_example(self, x: str | None) -> Any:
        """
        Any preprocessing needed to be performed on an example before being passed to the main function.
        """
        if x is None:
            return None
        else:
            return str(x)

    def set_interpret_parameters(
        self, separator: str = " ", replacement: Optional[str] = None
    ):
        """
        Calculates interpretation score of characters in input by splitting input into tokens, then using a "leave one out" method to calculate the score of each token by removing each token and measuring the delta of the output value.
        Parameters:
        separator (str): Separator to use to split input into tokens.
        replacement (str): In the "leave one out" step, the text that the token should be replaced with. If None, the token is removed altogether.
        """
        self.interpretation_separator = separator
        self.interpretation_replacement = replacement
        return self

    def tokenize(self, x: str) -> Tuple[List[str], List[str], None]:
        """
        Tokenizes an input string by dividing into "words" delimited by self.interpretation_separator
        """
        tokens = x.split(self.interpretation_separator)
        leave_one_out_strings = []
        for index in range(len(tokens)):
            leave_one_out_set = list(tokens)
            if self.interpretation_replacement is None:
                leave_one_out_set.pop(index)
            else:
                leave_one_out_set[index] = self.interpretation_replacement
            leave_one_out_strings.append(
                self.interpretation_separator.join(leave_one_out_set)
            )
        return tokens, leave_one_out_strings, None

    def get_masked_inputs(
        self, tokens: List[str], binary_mask_matrix: List[List[int]]
    ) -> List[str]:
        """
        Constructs partially-masked sentences for SHAP interpretation
        """
        masked_inputs = []
        for binary_mask_vector in binary_mask_matrix:
            masked_input = np.array(tokens)[np.array(binary_mask_vector, dtype=bool)]
            masked_inputs.append(self.interpretation_separator.join(masked_input))
        return masked_inputs

    def get_interpretation_scores(
        self, x, neighbors, scores: List[float], tokens: List[str], masks=None, **kwargs
    ) -> List[Tuple[str, float]]:
        """
        Returns:
        (List[Tuple[str, float]]): Each tuple set represents a set of characters and their corresponding interpretation score.
        """
        result = []
        for token, score in zip(tokens, scores):
            result.append((token, score))
            result.append((self.interpretation_separator, 0))
        return result

    def generate_sample(self) -> str:
        return "Hello World"

    # Output Functionalities
    def postprocess(self, y: str | None):
        """
        Any postprocessing needed to be performed on function output.
        """
        if y is None:
            return None
        else:
            return str(y)

    def deserialize(self, x):
        """
        Convert from serialized output (e.g. base64 representation) from a call() to the interface to a human-readable version of the output (path of an image, etc.)
        """
        return x

    def change(self, fn: Callable, inputs: List[Component], outputs: List[Component]):
        """
        Parameters:
            fn: Callable function
            inputs: List of inputs
            outputs: List of outputs
        Returns: None
        """
        self.set_event_trigger("change", fn, inputs, outputs)

    def submit(self, fn: Callable, inputs: List[Component], outputs: List[Component]):
        """
        Parameters:
            fn: Callable function
            inputs: List of inputs
            outputs: List of outputs
        Returns: None
        """
        self.set_event_trigger("submit", fn, inputs, outputs)


class Number(Component):
    """
    Component creates a field for user to enter numeric input or display numeric output. Provides a number as an argument to the wrapped function.
    Can be used as an output as well.

    Input type: float
    Output type: float
    Demos: tax_calculator, titanic_survival
    """

    def __init__(
        self,
        default_value: Optional[float] = None,
        *,
        label: Optional[str] = None,
        **kwargs,
    ):
        """
        Parameters:
        default_value (float): default value.
        label (str): component name in interface.
        """
        self.default = float(default_value) if default_value is not None else None
        self.test_input = self.default if self.default is not None else 1
        self.interpret_by_tokens = False
        super().__init__(label=label, **kwargs)

    def get_template_context(self):
        return {"default": self.default, **super().get_template_context()}

    @classmethod
    def get_shortcut_implementations(cls):
        return {
            "number": {},
        }

    def preprocess(self, x: float | None) -> Optional[float]:
        """
        Parameters:
        x (string): numeric input as a string
        Returns:
        (float): number representing function input
        """
        if x is None:
            return None
        return float(x)

    def preprocess_example(self, x: float | None) -> float | None:
        """
        Returns:
        (float): Number representing function input
        """
        if x is None:
            return None
        else:
            return float(x)

    def set_interpret_parameters(
        self, steps: int = 3, delta: float = 1, delta_type: str = "percent"
    ):
        """
        Calculates interpretation scores of numeric values close to the input number.
        Parameters:
        steps (int): Number of nearby values to measure in each direction (above and below the input number).
        delta (float): Size of step in each direction between nearby values.
        delta_type (str): "percent" if delta step between nearby values should be a calculated as a percent, or "absolute" if delta should be a constant step change.
        """
        self.interpretation_steps = steps
        self.interpretation_delta = delta
        self.interpretation_delta_type = delta_type
        return self

    def get_interpretation_neighbors(self, x: float) -> Tuple[List[float], Dict]:
        x = float(x)
        if self.interpretation_delta_type == "percent":
            delta = 1.0 * self.interpretation_delta * x / 100
        elif self.interpretation_delta_type == "absolute":
            delta = self.interpretation_delta
        else:
            delta = self.interpretation_delta
        negatives = (x + np.arange(-self.interpretation_steps, 0) * delta).tolist()
        positives = (x + np.arange(1, self.interpretation_steps + 1) * delta).tolist()
        return negatives + positives, {}

    def get_interpretation_scores(
        self, x: Number, neighbors: List[float], scores: List[float], **kwargs
    ) -> List[Tuple[float, float]]:
        """
        Returns:
        (List[Tuple[float, float]]): Each tuple set represents a numeric value near the input and its corresponding interpretation score.
        """
        interpretation = list(zip(neighbors, scores))
        interpretation.insert(int(len(interpretation) / 2), [x, None])
        return interpretation

    def generate_sample(self) -> float:
        return 1.0

    # Output Functionalities
    def postprocess(self, y: float | None):
        """
        Any postprocessing needed to be performed on function output.
        """
        if y is None:
            return None
        else:
            return float(y)

    def deserialize(self, y):
        """
        Convert from serialized output (e.g. base64 representation) from a call() to the interface to a human-readable version of the output (path of an image, etc.)
        """
        return y

    def change(self, fn: Callable, inputs: List[Component], outputs: List[Component]):
        """
        Parameters:
            fn: Callable function
            inputs: List of inputs
            outputs: List of outputs
        Returns: None
        """
        self.set_event_trigger("change", fn, inputs, outputs)

    def submit(self, fn: Callable, inputs: List[Component], outputs: List[Component]):
        """
        Parameters:
            fn: Callable function
            inputs: List of inputs
            outputs: List of outputs
        Returns: None
        """
        self.set_event_trigger("submit", fn, inputs, outputs)


class Slider(Component):
    """
    Component creates a slider that ranges from `minimum` to `maximum`. Provides a number as an argument to the wrapped function.

    Input type: float
    Demos: sentence_builder, generate_tone, titanic_survival
    """

    def __init__(
        self,
        default_value: Optional[float] = None,
        *,
        minimum: float = 0,
        maximum: float = 100,
        step: Optional[float] = None,
        label: Optional[str] = None,
        **kwargs,
    ):
        """
        Parameters:
        default_value (float): default value.
        minimum (float): minimum value for slider.
        maximum (float): maximum value for slider.
        step (float): increment between slider values.
        label (str): component name in interface.
        """
        self.minimum = minimum
        self.maximum = maximum
        if step is None:
            difference = maximum - minimum
            power = math.floor(math.log10(difference) - 2)
            step = 10**power
        self.step = step
        self.default = minimum if default_value is None else default_value
        self.test_input = self.default
        self.interpret_by_tokens = False
        super().__init__(label=label, **kwargs)

    def get_template_context(self):
        return {
            "minimum": self.minimum,
            "maximum": self.maximum,
            "step": self.step,
            "default": self.default,
            **super().get_template_context(),
        }

    @classmethod
    def get_shortcut_implementations(cls):
        return {
            "slider": {},
        }

    def preprocess(self, x: float) -> float:
        """
        Parameters:
        x (number): numeric input
        Returns:
        (number): numeric input
        """
        return x

    def preprocess_example(self, x: float) -> float:
        """
        Returns:
        (float): Number representing function input
        """
        return x

    def set_interpret_parameters(self, steps: int = 8) -> "Slider":
        """
        Calculates interpretation scores of numeric values ranging between the minimum and maximum values of the slider.
        Parameters:
        steps (int): Number of neighboring values to measure between the minimum and maximum values of the slider range.
        """
        self.interpretation_steps = steps
        return self

    def get_interpretation_neighbors(self, x) -> Tuple[object, dict]:
        return (
            np.linspace(self.minimum, self.maximum, self.interpretation_steps).tolist(),
            {},
        )

    def get_interpretation_scores(
        self, x, neighbors, scores: List[float], **kwargs
    ) -> List[float]:
        """
        Returns:
        (List[float]): Each value represents the score corresponding to an evenly spaced range of inputs between the minimum and maximum slider values.
        """
        return scores

    def generate_sample(self) -> float:
        return self.maximum

        # Output Functionalities

    def postprocess(self, y: float | None):
        """
        Any postprocessing needed to be performed on function output.
        """
        return y

    def deserialize(self, y):
        """
        Convert from serialized output (e.g. base64 representation) from a call() to the interface to a human-readable version of the output (path of an image, etc.)
        """
        return y

    def change(self, fn: Callable, inputs: List[Component], outputs: List[Component]):
        """
        Parameters:
            fn: Callable function
            inputs: List of inputs
            outputs: List of outputs
        Returns: None
        """
        self.set_event_trigger("change", fn, inputs, outputs)


class Checkbox(Component):
    """
    Component creates a checkbox that can be set to `True` or `False`. Provides a boolean as an argument to the wrapped function.

    Input type: bool
    Output type: bool
    Demos: sentence_builder, titanic_survival
    """

    def __init__(
        self, default_value: bool = False, *, label: Optional[str] = None, **kwargs
    ):
        """
        Parameters:
        default_value (bool): if True, checked by default.
        label (str): component name in interface.
        """
        self.test_input = True
        self.default = default_value
        self.interpret_by_tokens = False
        super().__init__(label=label, **kwargs)

    def get_template_context(self):
        return {"default": self.default, **super().get_template_context()}

    @classmethod
    def get_shortcut_implementations(cls):
        return {
            "checkbox": {},
        }

    def preprocess(self, x: bool) -> bool:
        """
        Parameters:
        x (bool): boolean input
        Returns:
        (bool): boolean input
        """
        return x

    def preprocess_example(self, x):
        """
        Returns:
        (bool): Boolean representing function input
        """
        return x

    def set_interpret_parameters(self):
        """
        Calculates interpretation score of the input by comparing the output against the output when the input is the inverse boolean value of x.
        """
        return self

    def get_interpretation_neighbors(self, x):
        return [not x], {}

    def get_interpretation_scores(self, x, neighbors, scores, **kwargs):
        """
        Returns:
        (Tuple[float, float]): The first value represents the interpretation score if the input is False, and the second if the input is True.
        """
        if x:
            return scores[0], None
        else:
            return None, scores[0]

    def generate_sample(self):
        return True

    # Output Functionalities
    def postprocess(self, y):
        """
        Any postprocessing needed to be performed on function output.
        """
        return y

    def deserialize(self, x):
        """
        Convert from serialized output (e.g. base64 representation) from a call() to the interface to a human-readable version of the output (path of an image, etc.)
        """
        return x

    def change(self, fn: Callable, inputs: List[Component], outputs: List[Component]):
        """
        Parameters:
            fn: Callable function
            inputs: List of inputs
            outputs: List of outputs
        Returns: None
        """
        self.set_event_trigger("change", fn, inputs, outputs)


class CheckboxGroup(Component):
    """
    Component creates a set of checkboxes of which a subset can be selected. Provides a list of strings representing the selected choices as an argument to the wrapped function.

    Input type: Union[List[str], List[int]]
    Demos: sentence_builder, titanic_survival, fraud_detector
    """

    def __init__(
        self,
        default_value: List[str] = None,
        *,
        choices: List[str],
        type: str = "value",
        label: Optional[str] = None,
        **kwargs,
    ):
        """
        Parameters:
        default_value (List[str]): default selected list of options.
        choices (List[str]): list of options to select from.
        type (str): Type of value to be returned by component. "value" returns the list of strings of the choices selected, "index" returns the list of indicies of the choices selected.
        label (str): component name in interface.
        """
        if (
            default_value is None
        ):  # Mutable parameters shall not be given as default parameters in the function.
            default_value = []
        self.choices = choices
        self.default = default_value
        self.type = type
        self.test_input = self.choices
        self.interpret_by_tokens = False
        super().__init__(label=label, **kwargs)

    def get_template_context(self):
        return {
            "choices": self.choices,
            "default": self.default,
            **super().get_template_context(),
        }

    def preprocess(self, x: List[str]) -> List[str] | List[int]:
        """
        Parameters:
        x (List[str]): list of selected choices
        Returns:
        (Union[List[str], List[int]]): list of selected choices as strings or indices within choice list
        """
        if self.type == "value":
            return x
        elif self.type == "index":
            return [self.choices.index(choice) for choice in x]
        else:
            raise ValueError(
                "Unknown type: "
                + str(self.type)
                + ". Please choose from: 'value', 'index'."
            )

    def set_interpret_parameters(self):
        """
        Calculates interpretation score of each choice in the input by comparing the output against the outputs when each choice in the input is independently either removed or added.
        """
        return self

    def get_interpretation_neighbors(self, x):
        leave_one_out_sets = []
        for choice in self.choices:
            leave_one_out_set = list(x)
            if choice in leave_one_out_set:
                leave_one_out_set.remove(choice)
            else:
                leave_one_out_set.append(choice)
            leave_one_out_sets.append(leave_one_out_set)
        return leave_one_out_sets, {}

    def get_interpretation_scores(self, x, neighbors, scores, **kwargs):
        """
        Returns:
        (List[Tuple[float, float]]): For each tuple in the list, the first value represents the interpretation score if the input is False, and the second if the input is True.
        """
        final_scores = []
        for choice, score in zip(self.choices, scores):
            if choice in x:
                score_set = [score, None]
            else:
                score_set = [None, score]
            final_scores.append(score_set)
        return final_scores

    def save_flagged(self, dir, label, data, encryption_key):
        """
        Returns: (List[str]])
        """
        return json.dumps(data)

    def restore_flagged(self, dir, data, encryption_key):
        return json.loads(data)

    def generate_sample(self):
        return self.choices

    # Output Functionalities
    def postprocess(self, y):
        """
        Any postprocessing needed to be performed on function output.
        """
        return y

    def deserialize(self, x):
        """
        Convert from serialized output (e.g. base64 representation) from a call() to the interface to a human-readable version of the output (path of an image, etc.)
        """
        return x

    def change(self, fn: Callable, inputs: List[Component], outputs: List[Component]):
        """
        Parameters:
            fn: Callable function
            inputs: List of inputs
            outputs: List of outputs
        Returns: None
        """
        self.set_event_trigger("change", fn, inputs, outputs)


class Radio(Component):
    """
    Component creates a set of radio buttons of which only one can be selected. Provides string representing selected choice as an argument to the wrapped function.

    Input type: Union[str, int]
    Demos: sentence_builder, tax_calculator, titanic_survival
    """

    def __init__(
        self,
        default_value: Optional[str] = None,
        *,
        choices: List[str],
        type: str = "value",
        label: Optional[str] = None,
        **kwargs,
    ):
        """
        Parameters:
        default_value (str): the button selected by default. If None, no button is selected by default.
        choices (List[str]): list of options to select from.
        type (str): Type of value to be returned by component. "value" returns the string of the choice selected, "index" returns the index of the choice selected.
        label (str): component name in interface.
        """
        self.choices = choices
        self.type = type
        self.test_input = self.choices[0]
        self.default = default_value if default_value is not None else self.choices[0]
        self.interpret_by_tokens = False
        super().__init__(label=label, **kwargs)

    def get_template_context(self):
        return {
            "choices": self.choices,
            "default": self.default,
            **super().get_template_context(),
        }

    def preprocess(self, x: str) -> str | int:
        """
        Parameters:
        x (str): selected choice
        Returns:
        (Union[str, int]): selected choice as string or index within choice list
        """
        if self.type == "value":
            return x
        elif self.type == "index":
            return self.choices.index(x)
        else:
            raise ValueError(
                "Unknown type: "
                + str(self.type)
                + ". Please choose from: 'value', 'index'."
            )

    def set_interpret_parameters(self):
        """
        Calculates interpretation score of each choice by comparing the output against each of the outputs when alternative choices are selected.
        """
        return self

    def get_interpretation_neighbors(self, x):
        choices = list(self.choices)
        choices.remove(x)
        return choices, {}

    def get_interpretation_scores(self, x, neighbors, scores, **kwargs):
        """
        Returns:
        (List[float]): Each value represents the interpretation score corresponding to each choice.
        """
        scores.insert(self.choices.index(x), None)
        return scores

    def generate_sample(self):
        return self.choices[0]

    # Output Functionalities
    def postprocess(self, y):
        """
        Any postprocessing needed to be performed on function output.
        """
        return y

    def deserialize(self, x):
        """
        Convert from serialized output (e.g. base64 representation) from a call() to the interface to a human-readable version of the output (path of an image, etc.)
        """
        return x

    def change(self, fn: Callable, inputs: List[Component], outputs: List[Component]):
        """
        Parameters:
            fn: Callable function
            inputs: List of inputs
            outputs: List of outputs
        Returns: None
        """
        self.set_event_trigger("change", fn, inputs, outputs)


class Dropdown(Radio):
    """
    Component creates a dropdown of which only one can be selected. Provides string representing selected choice as an argument to the wrapped function.

    Input type: Union[str, int]
    Demos: sentence_builder, filter_records, titanic_survival
    """

    def __init__(
        self,
        default_value: Optional[str] = None,
        *,
        choices: List[str],
        type: str = "value",
        label: Optional[str] = None,
        **kwargs,
    ):
        """
        Parameters:
        default_value (str): default value selected in dropdown. If None, no value is selected by default.
        choices (List[str]): list of options to select from.
        type (str): Type of value to be returned by component. "value" returns the string of the choice selected, "index" returns the index of the choice selected.
        label (str): component name in interface.
        """
        # Everything is same with Dropdown and Radio, so let's make use of it :)
        super().__init__(
            default_value=default_value,
            choices=choices,
            type=type,
            label=label,
            **kwargs,
        )


class Image(Component):
    """
    Component creates an image component with input and output capabilities.

    Input type: Union[numpy.array, PIL.Image, file-object]
    Output type: Union[numpy.array, PIL.Image, str, matplotlib.pyplot, Tuple[Union[numpy.array, PIL.Image, str], List[Tuple[str, float, float, float, float]]]]
    Demos: image_classifier, image_mod, webcam, digit_classifier
    """

    def __init__(
        self,
        default_value=None,
        *,
        shape: Tuple[int, int] = None,
        image_mode: str = "RGB",
        invert_colors: bool = False,
        source: str = "upload",
        tool: str = "editor",
        type: str = "numpy",
        label: str = None,
        **kwargs,
    ):
        """
        Parameters:
        default_value(str): IGNORED
        shape (Tuple[int, int]): (width, height) shape to crop and resize image to; if None, matches input image size.
        image_mode (str): "RGB" if color, or "L" if black and white.
        invert_colors (bool): whether to invert the image as a preprocessing step.
        source (str): Source of image. "upload" creates a box where user can drop an image file, "webcam" allows user to take snapshot from their webcam, "canvas" defaults to a white image that can be edited and drawn upon with tools.
        tool (str): Tools used for editing. "editor" allows a full screen editor, "select" provides a cropping and zoom tool.
        type (str): The format the image is converted to before being passed into the prediction function. "numpy" converts the image to a numpy array with shape (width, height, 3) and values from 0 to 255, "pil" converts the image to a PIL image object, "file" produces a temporary file object whose path can be retrieved by file_obj.name, "filepath" returns the path directly.
        label (str): component name in interface.
        """
        if "plot" in kwargs:
            warnings.warn(
                "The 'plot' parameter has been deprecated. Set parameter 'type' to 'plot' instead.",
                DeprecationWarning,
            )
            self.type = "plot"
        else:
            self.type = type

        self.type = type
        self.output_type = "auto"
        self.shape = shape
        self.image_mode = image_mode
        self.source = source
        requires_permissions = source == "webcam"
        self.tool = tool
        self.invert_colors = invert_colors
        self.test_input = test_data.BASE64_IMAGE
        self.interpret_by_tokens = True
        super().__init__(
            label=label, requires_permissions=requires_permissions, **kwargs
        )

    @classmethod
    def get_shortcut_implementations(cls):
        return {
            "image": {},
            "webcam": {"source": "webcam"},
            "sketchpad": {
                "image_mode": "L",
                "source": "canvas",
                "shape": (28, 28),
                "invert_colors": True,
            },
            "plot": {"type": "plot"},
            "pil": {"type": "pil"},
        }

    def get_template_context(self):
        return {
            "image_mode": self.image_mode,
            "shape": self.shape,
            "source": self.source,
            "tool": self.tool,
            **super().get_template_context(),
        }

    def preprocess(self, x: Optional[str]) -> np.array | PIL.Image | str | None:
        """
        Parameters:
        x (str): base64 url data
        Returns:
        (Union[numpy.array, PIL.Image, filepath]): image in requested format
        """
        if x is None:
            return x
        im = processing_utils.decode_base64_to_image(x)
        fmt = im.format
        with warnings.catch_warnings():
            warnings.simplefilter("ignore")
            im = im.convert(self.image_mode)
        if self.shape is not None:
            im = processing_utils.resize_and_crop(im, self.shape)
        if self.invert_colors:
            im = PIL.ImageOps.invert(im)
        if self.type == "pil":
            return im
        elif self.type == "numpy":
            return np.array(im)
        elif self.type == "file" or self.type == "filepath":
            file_obj = tempfile.NamedTemporaryFile(
                delete=False,
                suffix=("." + fmt.lower() if fmt is not None else ".png"),
            )
            im.save(file_obj.name)
            if self.type == "file":
                warnings.warn(
                    "The 'file' type has been deprecated. Set parameter 'type' to 'filepath' instead.",
                    DeprecationWarning,
                )
                return file_obj
            else:
                return file_obj.name
        else:
            raise ValueError(
                "Unknown type: "
                + str(self.type)
                + ". Please choose from: 'numpy', 'pil', 'filepath'."
            )

    def preprocess_example(self, x):
        return processing_utils.encode_file_to_base64(x)

    def serialize(self, x, called_directly=False):
        # if called directly, can assume it's a URL or filepath
        if self.type == "filepath" or called_directly:
            return processing_utils.encode_url_or_file_to_base64(x)
        elif self.type == "file":
            return processing_utils.encode_url_or_file_to_base64(x.name)
        elif self.type in ("numpy", "pil"):
            if self.type == "numpy":
                x = PIL.Image.fromarray(np.uint8(x)).convert("RGB")
            fmt = x.format
            file_obj = tempfile.NamedTemporaryFile(
                delete=False,
                suffix=("." + fmt.lower() if fmt is not None else ".png"),
            )
            x.save(file_obj.name)
            return processing_utils.encode_url_or_file_to_base64(file_obj.name)
        else:
            raise ValueError(
                "Unknown type: "
                + str(self.type)
                + ". Please choose from: 'numpy', 'pil', 'filepath'."
            )

    def set_interpret_parameters(self, segments=16):
        """
        Calculates interpretation score of image subsections by splitting the image into subsections, then using a "leave one out" method to calculate the score of each subsection by whiting out the subsection and measuring the delta of the output value.
        Parameters:
        segments (int): Number of interpretation segments to split image into.
        """
        self.interpretation_segments = segments
        return self

    def _segment_by_slic(self, x):
        """
        Helper method that segments an image into superpixels using slic.
        Parameters:
        x: base64 representation of an image
        """
        x = processing_utils.decode_base64_to_image(x)
        if self.shape is not None:
            x = processing_utils.resize_and_crop(x, self.shape)
        resized_and_cropped_image = np.array(x)
        try:
            from skimage.segmentation import slic
        except (ImportError, ModuleNotFoundError):
            raise ValueError(
                "Error: running this interpretation for images requires scikit-image, please install it first."
            )
        try:
            segments_slic = slic(
                resized_and_cropped_image,
                self.interpretation_segments,
                compactness=10,
                sigma=1,
                start_label=1,
            )
        except TypeError:  # For skimage 0.16 and older
            segments_slic = slic(
                resized_and_cropped_image,
                self.interpretation_segments,
                compactness=10,
                sigma=1,
            )
        return segments_slic, resized_and_cropped_image

    def tokenize(self, x):
        """
        Segments image into tokens, masks, and leave-one-out-tokens
        Parameters:
        x: base64 representation of an image
        Returns:
        tokens: list of tokens, used by the get_masked_input() method
        leave_one_out_tokens: list of left-out tokens, used by the get_interpretation_neighbors() method
        masks: list of masks, used by the get_interpretation_neighbors() method
        """
        segments_slic, resized_and_cropped_image = self._segment_by_slic(x)
        tokens, masks, leave_one_out_tokens = [], [], []
        replace_color = np.mean(resized_and_cropped_image, axis=(0, 1))
        for (i, segment_value) in enumerate(np.unique(segments_slic)):
            mask = segments_slic == segment_value
            image_screen = np.copy(resized_and_cropped_image)
            image_screen[segments_slic == segment_value] = replace_color
            leave_one_out_tokens.append(
                processing_utils.encode_array_to_base64(image_screen)
            )
            token = np.copy(resized_and_cropped_image)
            token[segments_slic != segment_value] = 0
            tokens.append(token)
            masks.append(mask)
        return tokens, leave_one_out_tokens, masks

    def get_masked_inputs(self, tokens, binary_mask_matrix):
        masked_inputs = []
        for binary_mask_vector in binary_mask_matrix:
            masked_input = np.zeros_like(tokens[0], dtype=int)
            for token, b in zip(tokens, binary_mask_vector):
                masked_input = masked_input + token * int(b)
            masked_inputs.append(processing_utils.encode_array_to_base64(masked_input))
        return masked_inputs

    def get_interpretation_scores(
        self, x, neighbors, scores, masks, tokens=None, **kwargs
    ):
        """
        Returns:
        (List[List[float]]): A 2D array representing the interpretation score of each pixel of the image.
        """
        x = processing_utils.decode_base64_to_image(x)
        if self.shape is not None:
            x = processing_utils.resize_and_crop(x, self.shape)
        x = np.array(x)
        output_scores = np.zeros((x.shape[0], x.shape[1]))

        for score, mask in zip(scores, masks):
            output_scores += score * mask

        max_val, min_val = np.max(output_scores), np.min(output_scores)
        if max_val > 0:
            output_scores = (output_scores - min_val) / (max_val - min_val)
        return output_scores.tolist()

    def save_flagged(self, dir, label, data, encryption_key):
        """
        Returns: (str) path to image file
        """
        return self.save_flagged_file(dir, label, data, encryption_key)

    def generate_sample(self):
        return test_data.BASE64_IMAGE

    # Output functions

    def postprocess(self, y):
        """
        Parameters:
        y (Union[numpy.array, PIL.Image, str, matplotlib.pyplot, Tuple[Union[numpy.array, PIL.Image, str], List[Tuple[str, float, float, float, float]]]]): image in specified format
        Returns:
        (str): base64 url data
        """
        if self.output_type == "auto":
            if isinstance(y, np.ndarray):
                dtype = "numpy"
            elif isinstance(y, PIL.Image.Image):
                dtype = "pil"
            elif isinstance(y, str):
                dtype = "file"
            elif isinstance(y, ModuleType):
                dtype = "plot"
            else:
                raise ValueError(
                    "Unknown type. Please choose from: 'numpy', 'pil', 'file', 'plot'."
                )
        else:
            dtype = self.output_type
        if dtype in ["numpy", "pil"]:
            if dtype == "pil":
                y = np.array(y)
            out_y = processing_utils.encode_array_to_base64(y)
        elif dtype == "file":
            out_y = processing_utils.encode_url_or_file_to_base64(y)
        elif dtype == "plot":
            out_y = processing_utils.encode_plot_to_base64(y)
        else:
            raise ValueError(
                "Unknown type: "
                + dtype
                + ". Please choose from: 'numpy', 'pil', 'file', 'plot'."
            )
        return out_y

    def deserialize(self, x):
        y = processing_utils.decode_base64_to_file(x).name
        return y

    def change(self, fn: Callable, inputs: List[Component], outputs: List[Component]):
        """
        Parameters:
            fn: Callable function
            inputs: List of inputs
            outputs: List of outputs
        Returns: None
        """
        self.set_event_trigger("change", fn, inputs, outputs)

    def edit(self, fn: Callable, inputs: List[Component], outputs: List[Component]):
        """
        Parameters:
            fn: Callable function
            inputs: List of inputs
            outputs: List of outputs
        Returns: None
        """
        self.set_event_trigger("edit", fn, inputs, outputs)

    def clear(self, fn: Callable, inputs: List[Component], outputs: List[Component]):
        """
        Parameters:
            fn: Callable function
            inputs: List of inputs
            outputs: List of outputs
        Returns: None
        """
        self.set_event_trigger("clear", fn, inputs, outputs)


class Video(Component):
    """
    Component creates a video file upload that is converted to a file path.

    Input type: filepath
    Output type: filepath
    Demos: video_flip
    """

    def __init__(
        self,
        default_value="",
        *,
        type: Optional[str] = None,
        source: str = "upload",
        label: Optional[str] = None,
        **kwargs,
    ):
        """
        Parameters:
        default_value (str): IGNORED
        type (str): Type of video format to be returned by component, such as 'avi' or 'mp4'. Use 'mp4' to ensure browser playability. If set to None, video will keep uploaded format.
        source (str): Source of video. "upload" creates a box where user can drop an video file, "webcam" allows user to record a video from their webcam.
        label (str): component name in interface.
        optional (bool): If True, the interface can be submitted with no uploaded video, in which case the input value is None.
        """
        self.type = type
        self.source = source
        super().__init__(label=label, **kwargs)

    @classmethod
    def get_shortcut_implementations(cls):
        return {
            "video": {},
            "playable_video": {"type": "mp4"},
        }

    def get_template_context(self):
        return {
            "source": self.source,
            **super().get_template_context(),
        }

    def preprocess_example(self, x):
        return {"name": x, "data": None, "is_example": True}

    def preprocess(self, x: Dict[str, str] | None) -> str | None:
        """
        Parameters:
        x (Dict[name: str, data: str]): JSON object with filename as 'name' property and base64 data as 'data' property
        Returns:
        (str): file path to video
        """
        if x is None:
            return x
        file_name, file_data, is_example = (
            x["name"],
            x["data"],
            x.get("is_example", False),
        )
        if is_example:
            file = processing_utils.create_tmp_copy_of_file(file_name)
        else:
            file = processing_utils.decode_base64_to_file(
                file_data, file_path=file_name
            )
        file_name = file.name
        uploaded_format = file_name.split(".")[-1].lower()
        if self.type is not None and uploaded_format != self.type:
            output_file_name = file_name[0 : file_name.rindex(".") + 1] + self.type
            ff = FFmpeg(inputs={file_name: None}, outputs={output_file_name: None})
            ff.run()
            return output_file_name
        else:
            return file_name

    def serialize(self, x, called_directly):
        raise NotImplementedError()

    def save_flagged(self, dir, label, data, encryption_key):
        """
        Returns: (str) path to video file
        """
        return self.save_flagged_file(
            dir, label, None if data is None else data["data"], encryption_key
        )

    def generate_sample(self):
        return test_data.BASE64_VIDEO

    def postprocess(self, y):
        """
        Parameters:
        y (str): path to video
        Returns:
        (str): base64 url data
        """
        returned_format = y.split(".")[-1].lower()
        if self.type is not None and returned_format != self.type:
            output_file_name = y[0 : y.rindex(".") + 1] + self.type
            ff = FFmpeg(inputs={y: None}, outputs={output_file_name: None})
            ff.run()
            y = output_file_name
        return {
            "name": os.path.basename(y),
            "data": processing_utils.encode_file_to_base64(y),
        }

    def deserialize(self, x):
        return processing_utils.decode_base64_to_file(x).name

    def change(self, fn: Callable, inputs: List[Component], outputs: List[Component]):
        """
        Parameters:
            fn: Callable function
            inputs: List of inputs
            outputs: List of outputs
        Returns: None
        """
        self.set_event_trigger("change", fn, inputs, outputs)

    def clear(self, fn: Callable, inputs: List[Component], outputs: List[Component]):
        """
        Parameters:
            fn: Callable function
            inputs: List of inputs
            outputs: List of outputs
        Returns: None
        """
        self.set_event_trigger("clear", fn, inputs, outputs)

    def play(self, fn: Callable, inputs: List[Component], outputs: List[Component]):
        """
        Parameters:
            fn: Callable function
            inputs: List of inputs
            outputs: List of outputs
        Returns: None
        """
        self.set_event_trigger("play", fn, inputs, outputs)

    def pause(self, fn: Callable, inputs: List[Component], outputs: List[Component]):
        """
        Parameters:
            fn: Callable function
            inputs: List of inputs
            outputs: List of outputs
        Returns: None
        """
        self.set_event_trigger("pause", fn, inputs, outputs)

    def stop(self, fn: Callable, inputs: List[Component], outputs: List[Component]):
        """
        Parameters:
            fn: Callable function
            inputs: List of inputs
            outputs: List of outputs
        Returns: None
        """
        self.set_event_trigger("stop", fn, inputs, outputs)


class Audio(Component):
    """
    Component accepts audio input files or creates an audio player that plays the output audio.


    Input type: Union[Tuple[int, numpy.array], file-object, numpy.array]
    Output type: Union[Tuple[int, numpy.array], str]
    Demos: main_note, generate_tone, reverse_audio, spectogram
    """

    def __init__(
        self,
        default_value="",
        *,
        source: str = "upload",
        type: str = "numpy",
        label: str = None,
        **kwargs,
    ):
        """
        Parameters:
        default_value (str): IGNORED
        source (str): Source of audio. "upload" creates a box where user can drop an audio file, "microphone" creates a microphone input.
        type (str): The format the image is converted to before being passed into the prediction function. "numpy" converts the image to a numpy array with shape (width, height, 3) and values from 0 to 255, "pil" converts the image to a PIL image object, "file" produces a temporary file object whose path can be retrieved by file_obj.name, "filepath" returns the path directly.
        label (str): component name in interface.
        """
        self.source = source
        requires_permissions = source == "microphone"
        self.type = type
        self.output_type = "auto"
        self.test_input = test_data.BASE64_AUDIO
        self.interpret_by_tokens = True
        super().__init__(
            label=label, requires_permissions=requires_permissions, **kwargs
        )

    def get_template_context(self):
        return {
            "source": self.source,  # TODO: This did not exist in output template, careful here if an error arrives
            **super().get_template_context(),
        }

    @classmethod
    def get_shortcut_implementations(cls):
        return {
            "audio": {},
            "microphone": {"source": "microphone"},
            "mic": {"source": "microphone"},
        }

    def preprocess_example(self, x):
        return {"name": x, "data": None, "is_example": True}

    def preprocess(self, x: Dict[str, str] | None) -> Tuple[int, np.array] | str | None:
        """
        Parameters:
        x (Dict[name: str, data: str]): JSON object with filename as 'name' property and base64 data as 'data' property
        Returns:
        (Union[Tuple[int, numpy.array], str, numpy.array]): audio in requested format
        """
        if x is None:
            return x
        file_name, file_data, is_example = (
            x["name"],
            x["data"],
            x.get("is_example", False),
        )
        crop_min, crop_max = x.get("crop_min", 0), x.get("crop_max", 100)
        if is_example:
            file_obj = processing_utils.create_tmp_copy_of_file(file_name)
        else:
            file_obj = processing_utils.decode_base64_to_file(
                file_data, file_path=file_name
            )
        if crop_min != 0 or crop_max != 100:
            sample_rate, data = processing_utils.audio_from_file(
                file_obj.name, crop_min=crop_min, crop_max=crop_max
            )
            processing_utils.audio_to_file(sample_rate, data, file_obj.name)
        if self.type == "file":
            warnings.warn(
                "The 'file' type has been deprecated. Set parameter 'type' to 'filepath' instead.",
                DeprecationWarning,
            )
            return file_obj
        elif self.type == "filepath":
            return file_obj.name
        elif self.type == "numpy":
            return processing_utils.audio_from_file(file_obj.name)
        else:
            raise ValueError(
                "Unknown type: "
                + str(self.type)
                + ". Please choose from: 'numpy', 'filepath'."
            )

    def serialize(self, x, called_directly):
        if x is None:
            return None
        if self.type == "filepath" or called_directly:
            name = x
        elif self.type == "file":
            warnings.warn(
                "The 'file' type has been deprecated. Set parameter 'type' to 'filepath' instead.",
                DeprecationWarning,
            )
            name = x.name
        elif self.type == "numpy":
            file = tempfile.NamedTemporaryFile(delete=False)
            name = file.name
            processing_utils.audio_to_file(x[0], x[1], name)
        else:
            raise ValueError(
                "Unknown type: "
                + str(self.type)
                + ". Please choose from: 'numpy', 'filepath'."
            )

        file_data = processing_utils.encode_url_or_file_to_base64(name)
        return {"name": name, "data": file_data, "is_example": False}

    def set_interpret_parameters(self, segments=8):
        """
        Calculates interpretation score of audio subsections by splitting the audio into subsections, then using a "leave one out" method to calculate the score of each subsection by removing the subsection and measuring the delta of the output value.
        Parameters:
        segments (int): Number of interpretation segments to split audio into.
        """
        self.interpretation_segments = segments
        return self

    def tokenize(self, x):
        if x.get("is_example"):
            sample_rate, data = processing_utils.audio_from_file(x["name"])
        else:
            file_obj = processing_utils.decode_base64_to_file(x["data"])
            sample_rate, data = processing_utils.audio_from_file(file_obj.name)
        leave_one_out_sets = []
        tokens = []
        masks = []
        duration = data.shape[0]
        boundaries = np.linspace(0, duration, self.interpretation_segments + 1).tolist()
        boundaries = [round(boundary) for boundary in boundaries]
        for index in range(len(boundaries) - 1):
            start, stop = boundaries[index], boundaries[index + 1]
            masks.append((start, stop))

            # Handle the leave one outs
            leave_one_out_data = np.copy(data)
            leave_one_out_data[start:stop] = 0
            file = tempfile.NamedTemporaryFile(delete=False, suffix=".wav")
            processing_utils.audio_to_file(sample_rate, leave_one_out_data, file.name)
            out_data = processing_utils.encode_file_to_base64(file.name)
            leave_one_out_sets.append(out_data)
            file.close()
            os.unlink(file.name)

            # Handle the tokens
            token = np.copy(data)
            token[0:start] = 0
            token[stop:] = 0
            file = tempfile.NamedTemporaryFile(delete=False, suffix=".wav")
            processing_utils.audio_to_file(sample_rate, token, file.name)
            token_data = processing_utils.encode_file_to_base64(file.name)
            file.close()
            os.unlink(file.name)

            tokens.append(token_data)
        tokens = [{"name": "token.wav", "data": token} for token in tokens]
        leave_one_out_sets = [
            {"name": "loo.wav", "data": loo_set} for loo_set in leave_one_out_sets
        ]
        return tokens, leave_one_out_sets, masks

    def get_masked_inputs(self, tokens, binary_mask_matrix):
        # create a "zero input" vector and get sample rate
        x = tokens[0]["data"]
        file_obj = processing_utils.decode_base64_to_file(x)
        sample_rate, data = processing_utils.audio_from_file(file_obj.name)
        zero_input = np.zeros_like(data, dtype="int16")
        # decode all of the tokens
        token_data = []
        for token in tokens:
            file_obj = processing_utils.decode_base64_to_file(token["data"])
            _, data = processing_utils.audio_from_file(file_obj.name)
            token_data.append(data)
        # construct the masked version
        masked_inputs = []
        for binary_mask_vector in binary_mask_matrix:
            masked_input = np.copy(zero_input)
            for t, b in zip(token_data, binary_mask_vector):
                masked_input = masked_input + t * int(b)
            file = tempfile.NamedTemporaryFile(delete=False)
            processing_utils.audio_to_file(sample_rate, masked_input, file.name)
            masked_data = processing_utils.encode_file_to_base64(file.name)
            file.close()
            os.unlink(file.name)
            masked_inputs.append(masked_data)
        return masked_inputs

    def get_interpretation_scores(self, x, neighbors, scores, masks=None, tokens=None):
        """
        Returns:
        (List[float]): Each value represents the interpretation score corresponding to an evenly spaced subsection of audio.
        """
        return list(scores)

    def save_flagged(self, dir, label, data, encryption_key):
        """
        Returns: (str) path to audio file
        """
        return self.save_flagged_file(
            dir, label, None if data is None else data["data"], encryption_key
        )

    def generate_sample(self):
        return test_data.BASE64_AUDIO

    def postprocess(self, y):
        """
        Parameters:
        y (Union[Tuple[int, numpy.array], str]): audio data in requested format
        Returns:
        (str): base64 url data
        """
        if self.output_type in ["numpy", "file", "auto"]:
            if self.type == "numpy" or (self.type == "auto" and isinstance(y, tuple)):
                sample_rate, data = y
                file = tempfile.NamedTemporaryFile(
                    prefix="sample", suffix=".wav", delete=False
                )
                processing_utils.audio_to_file(sample_rate, data, file.name)
                y = file.name
            return processing_utils.encode_url_or_file_to_base64(y)
        else:
            raise ValueError(
                "Unknown type: " + self.type + ". Please choose from: 'numpy', 'file'."
            )

    def deserialize(self, x):
        return processing_utils.decode_base64_to_file(x).name

    def change(self, fn: Callable, inputs: List[Component], outputs: List[Component]):
        """
        Parameters:
            fn: Callable function
            inputs: List of inputs
            outputs: List of outputs
        Returns: None
        """
        self.set_event_trigger("change", fn, inputs, outputs)

    def edit(self, fn: Callable, inputs: List[Component], outputs: List[Component]):
        """
        Parameters:
            fn: Callable function
            inputs: List of inputs
            outputs: List of outputs
        Returns: None
        """
        self.set_event_trigger("edit", fn, inputs, outputs)

    def clear(self, fn: Callable, inputs: List[Component], outputs: List[Component]):
        """
        Parameters:
            fn: Callable function
            inputs: List of inputs
            outputs: List of outputs
        Returns: None
        """
        self.set_event_trigger("clear", fn, inputs, outputs)

    def play(self, fn: Callable, inputs: List[Component], outputs: List[Component]):
        """
        Parameters:
            fn: Callable function
            inputs: List of inputs
            outputs: List of outputs
        Returns: None
        """
        self.set_event_trigger("play", fn, inputs, outputs)

    def pause(self, fn: Callable, inputs: List[Component], outputs: List[Component]):
        """
        Parameters:
            fn: Callable function
            inputs: List of inputs
            outputs: List of outputs
        Returns: None
        """
        self.set_event_trigger("pause", fn, inputs, outputs)

    def stop(self, fn: Callable, inputs: List[Component], outputs: List[Component]):
        """
        Parameters:
            fn: Callable function
            inputs: List of inputs
            outputs: List of outputs
        Returns: None
        """
        self.set_event_trigger("stop", fn, inputs, outputs)


class File(Component):
    """
    Component accepts generic file uploads and output..

    Input type: Union[file-object, bytes, List[Union[file-object, bytes]]]
    Output type: Union[file-like, str]
    Demos: zip_to_json, zip_two_files
    """

    def __init__(
        self,
        default_value: str = "",
        *,
        file_count: str = "single",
        type: str = "file",
        label: Optional[str] = None,
        **kwargs,
    ):
        """
        Parameters:
        default_value (str): IGNORED
        file_count (str): if single, allows user to upload one file. If "multiple", user uploads multiple files. If "directory", user uploads all files in selected directory. Return type will be list for each file in case of "multiple" or "directory".
        type (str): Type of value to be returned by component. "file" returns a temporary file object whose path can be retrieved by file_obj.name, "binary" returns an bytes object.
        label (str): component name in interface.
        """
        if "keep_filename" in kwargs:
            warnings.warn("keep_filename is deprecated", DeprecationWarning)
        self.file_count = file_count
        self.type = type
        self.test_input = None
        super().__init__(label=label, **kwargs)

    def get_template_context(self):
        return {
            "file_count": self.file_count,
            **super().get_template_context(),
        }

    @classmethod
    def get_shortcut_implementations(cls):
        return {
            "file": {},
            "files": {"file_count": "multiple"},
        }

    def preprocess_example(self, x):
        return {"name": x, "data": None, "is_example": True}

    def preprocess(self, x: List[Dict[str, str]] | None):
        """
        Parameters:
        x (List[Dict[name: str, data: str]]): List of JSON objects with filename as 'name' property and base64 data as 'data' property
        Returns:
        (Union[file-object, bytes, List[Union[file-object, bytes]]]): File objects in requested format
        """
        if x is None:
            return None

        def process_single_file(f):
            file_name, data, is_example = (
                f["name"],
                f["data"],
                f.get("is_example", False),
            )
            if self.type == "file":
                if is_example:
                    return processing_utils.create_tmp_copy_of_file(file_name)
                else:
                    return processing_utils.decode_base64_to_file(
                        data, file_path=file_name
                    )
            elif self.type == "bytes":
                if is_example:
                    with open(file_name, "rb") as file_data:
                        return file_data.read()
                return processing_utils.decode_base64_to_binary(data)[0]
            else:
                raise ValueError(
                    "Unknown type: "
                    + str(self.type)
                    + ". Please choose from: 'file', 'bytes'."
                )

        if self.file_count == "single":
            if isinstance(x, list):
                return process_single_file(x[0])
            else:
                return process_single_file(x)
        else:
            return [process_single_file(f) for f in x]

    def save_flagged(self, dir, label, data, encryption_key):
        """
        Returns: (str) path to file
        """
        return self.save_flagged_file(
            dir, label, None if data is None else data[0]["data"], encryption_key
        )

    def generate_sample(self):
        return test_data.BASE64_FILE

    # Output Functionalities

    def postprocess(self, y):
        """
        Parameters:
        y (str): file path
        Returns:
        (Dict[name: str, size: number, data: str]): JSON object with key 'name' for filename, 'data' for base64 url, and 'size' for filesize in bytes
        """
        return {
            "name": os.path.basename(y),
            "size": os.path.getsize(y),
            "data": processing_utils.encode_file_to_base64(y),
        }

    def change(self, fn: Callable, inputs: List[Component], outputs: List[Component]):
        """
        Parameters:
            fn: Callable function
            inputs: List of inputs
            outputs: List of outputs
        Returns: None
        """
        self.set_event_trigger("change", fn, inputs, outputs)

    def clear(self, fn: Callable, inputs: List[Component], outputs: List[Component]):
        """
        Parameters:
            fn: Callable function
            inputs: List of inputs
            outputs: List of outputs
        Returns: None
        """
        self.set_event_trigger("clear", fn, inputs, outputs)


class Dataframe(Component):
    """
    Component accepts or displays 2D input  through a spreadsheet interface.

    Input or Output type: Union[pandas.DataFrame, numpy.array, List[Union[str, float]], List[List[Union[str, float]]]]
    Demos: filter_records, matrix_transpose, tax_calculator
    """

    def __init__(
        self,
        default_value: Optional[List[List[Any]]] = None,
        *,
        headers: Optional[List[str]] = None,
        row_count: int = 3,
        col_count: Optional[int] = 3,
        datatype: str | List[str] = "str",
        col_width: int | List[int] = None,
        type: str = "pandas",
        label: Optional[str] = None,
        max_rows: Optional[int] = 20,
        max_cols: Optional[int] = None,
        overflow_row_behaviour: str = "paginate",
        **kwargs,
    ):
        """
        Input Parameters:
        default_value (List[List[Any]]): Default value
        headers (List[str]): Header names to dataframe. If None, no headers are shown.
        row_count (int): Limit number of rows for input.
        col_count (int): Limit number of columns for input. If equal to 1, return data will be one-dimensional. Ignored if `headers` is provided.
        datatype (Union[str, List[str]]): Datatype of values in sheet. Can be provided per column as a list of strings, or for the entire sheet as a single string. Valid datatypes are "str", "number", "bool", and "date".
        col_width (Union[int, List[int]]): Width of columns in pixels. Can be provided as single value or list of values per column.
        type (str): Type of value to be returned by component. "pandas" for pandas dataframe, "numpy" for numpy array, or "array" for a Python array.
        label (str): component name in interface.
        Output Parameters:
        headers (List[str]): Header names to dataframe. Only applicable if type is "numpy" or "array".
        max_rows (int): Maximum number of rows to display at once. Set to None for infinite.
        max_cols (int): Maximum number of columns to display at once. Set to None for infinite.
        overflow_row_behaviour (str): If set to "paginate", will create pages for overflow rows. If set to "show_ends", will show initial and final rows and truncate middle rows.
        """
        self.headers = headers
        self.datatype = datatype
        self.row_count = row_count
        self.col_count = len(headers) if headers else col_count
        self.col_width = col_width
        self.type = type
        self.output_type = "auto"
        self.default = (
            default_value
            if default_value is not None
            else [[None for _ in range(self.col_count)] for _ in range(self.row_count)]
        )
        sample_values = {
            "str": "abc",
            "number": 786,
            "bool": True,
            "date": "02/08/1993",
        }
        column_dtypes = (
            [datatype] * self.col_count if isinstance(datatype, str) else datatype
        )
        self.test_input = [
            [sample_values[c] for c in column_dtypes] for _ in range(row_count)
        ]
        self.max_rows = max_rows
        self.max_cols = max_cols
        self.overflow_row_behaviour = overflow_row_behaviour
        super().__init__(label=label, **kwargs)

    def get_template_context(self):
        return {
            "headers": self.headers,
            "datatype": self.datatype,
            "row_count": self.row_count,
            "col_count": self.col_count,
            "col_width": self.col_width,
            "default": self.default,
            "max_rows": self.max_rows,
            "max_cols": self.max_cols,
            "overflow_row_behaviour": self.overflow_row_behaviour,
            **super().get_template_context(),
        }

    @classmethod
    def get_shortcut_implementations(cls):
        return {
            "dataframe": {"type": "pandas"},
            "numpy": {"type": "numpy"},
            "matrix": {"type": "array"},
            "list": {"type": "array", "col_count": 1},
        }

    def preprocess(self, x: List[List[str | Number | bool]]):
        """
        Parameters:
        x (List[List[Union[str, number, bool]]]): 2D array of str, numeric, or bool data
        Returns:
        (Union[pandas.DataFrame, numpy.array, List[Union[str, float]], List[List[Union[str, float]]]]): Dataframe in requested format
        """
        if self.type == "pandas":
            if self.headers:
                return pd.DataFrame(x, columns=self.headers)
            else:
                return pd.DataFrame(x)
        if self.col_count == 1:
            x = [row[0] for row in x]
        if self.type == "numpy":
            return np.array(x)
        elif self.type == "array":
            return x
        else:
            raise ValueError(
                "Unknown type: "
                + str(self.type)
                + ". Please choose from: 'pandas', 'numpy', 'array'."
            )

    def save_flagged(self, dir, label, data, encryption_key):
        """
        Returns: (List[List[Union[str, float]]]) 2D array
        """
        return json.dumps(data)
        # TODO: (faruk) output was dumping differently, how to converge?
        # return json.dumps(data["data"])

    def restore_flagged(self, dir, data, encryption_key):
        return json.loads(data)
        # TODO: (faruk) output was dumping differently, how to converge?
        # return {"data": json.loads(data)}

    def generate_sample(self):
        return [[1, 2, 3], [4, 5, 6]]

    def postprocess(self, y):
        """
        Parameters:
        y (Union[pandas.DataFrame, numpy.array, List[Union[str, float]], List[List[Union[str, float]]]]): dataframe in given format
        Returns:
        (Dict[headers: List[str], data: List[List[Union[str, number]]]]): JSON object with key 'headers' for list of header names, 'data' for 2D array of string or numeric data
        """
        if self.output_type == "auto":
            if isinstance(y, pd.core.frame.DataFrame):
                dtype = "pandas"
            elif isinstance(y, np.ndarray):
                dtype = "numpy"
            elif isinstance(y, list):
                dtype = "array"
        else:
            dtype = self.output_type
        if dtype == "pandas":
            return {"headers": list(y.columns), "data": y.values.tolist()}
        elif dtype in ("numpy", "array"):
            if dtype == "numpy":
                y = y.tolist()
            if len(y) == 0 or not isinstance(y[0], list):
                y = [y]
            return {"data": y}
        else:
            raise ValueError(
                "Unknown type: "
                + self.type
                + ". Please choose from: 'pandas', 'numpy', 'array'."
            )

    def change(self, fn: Callable, inputs: List[Component], outputs: List[Component]):
        """
        Parameters:
            fn: Callable function
            inputs: List of inputs
            outputs: List of outputs
        Returns: None
        """
        self.set_event_trigger("change", fn, inputs, outputs)


class Timeseries(Component):
    """
    Component accepts pandas.DataFrame uploaded as a timeseries csv file or as an output.

    Input type: pandas.DataFrame
    Output type: pandas.DataFrame
    Demos: fraud_detector
    """

    def __init__(
        self,
        default_value=None,
        *,
        x: Optional[str] = None,
        y: str | List[str] = None,
        label: Optional[str] = None,
        **kwargs,
    ):
        """
        Parameters:
        default_value: IGNORED
        x (str): Column name of x (time) series. None if csv has no headers, in which case first column is x series.
        y (Union[str, List[str]]): Column name of y series, or list of column names if multiple series. None if csv has no headers, in which case every column after first is a y series.
        label (str): component name in interface.
        """
        self.x = x
        if isinstance(y, str):
            y = [y]
        self.y = y
        super().__init__(label=label, **kwargs)

    def get_template_context(self):
        return {
            "x": self.x,
            "y": self.y,
            **super().get_template_context(),
        }

    @classmethod
    def get_shortcut_implementations(cls):
        return {
            "timeseries": {},
        }

    def preprocess_example(self, x):
        return {"name": x, "is_example": True}

    def preprocess(self, x: Dict | None) -> pd.DataFrame | None:
        """
        Parameters:
        x (Dict[data: List[List[Union[str, number, bool]]], headers: List[str], range: List[number]]): Dict with keys 'data': 2D array of str, numeric, or bool data, 'headers': list of strings for header names, 'range': optional two element list designating start of end of subrange.
        Returns:
        (pandas.DataFrame): Dataframe of timeseries data
        """
        if x is None:
            return x
        elif x.get("is_example"):
            dataframe = pd.read_csv(x["name"])
        else:
            dataframe = pd.DataFrame(data=x["data"], columns=x["headers"])
        if x.get("range") is not None:
            dataframe = dataframe.loc[dataframe[self.x or 0] >= x["range"][0]]
            dataframe = dataframe.loc[dataframe[self.x or 0] <= x["range"][1]]
        return dataframe

    def save_flagged(self, dir, label, data, encryption_key):
        """
        Returns: (List[List[Union[str, float]]]) 2D array
        """
        return json.dumps(data)

    def restore_flagged(self, dir, data, encryption_key):
        return json.loads(data)

    def generate_sample(self):
        return {"data": [[1] + [2] * len(self.y)] * 4, "headers": [self.x] + self.y}

    # Output Functionalities

    def postprocess(self, y):
        """
        Parameters:
        y (pandas.DataFrame): timeseries data
        Returns:
        (Dict[headers: List[str], data: List[List[Union[str, number]]]]): JSON object with key 'headers' for list of header names, 'data' for 2D array of string or numeric data
        """
        return {"headers": y.columns.values.tolist(), "data": y.values.tolist()}

    def change(self, fn: Callable, inputs: List[Component], outputs: List[Component]):
        """
        Parameters:
            fn: Callable function
            inputs: List of inputs
            outputs: List of outputs
        Returns: None
        """
        self.set_event_trigger("change", fn, inputs, outputs)


class State(Component):
    """
    Special hidden component that stores state across runs of the interface.

    Input type: Any
    Output type: Any
    Demos: chatbot
    """

    def __init__(self, default_value: Any = None, *, label: str = None, **kwargs):
        """
        Parameters:
        default_value (Any): the initial value of the state.
        label (str): component name in interface (not used).
        """
        self.default = default_value
        super().__init__(label=label, **kwargs)

    def get_template_context(self):
        return {"default": self.default, **super().get_template_context()}

    @classmethod
    def get_shortcut_implementations(cls):
        return {
            "state": {},
        }


# Only Output Components
class Label(Component):
    """
    Component outputs a classification label, along with confidence scores of top categories if provided. Confidence scores are represented as a dictionary mapping labels to scores between 0 and 1.
    Output type: Union[Dict[str, float], str, int, float]
    Demos: image_classifier, main_note, titanic_survival
    """

    CONFIDENCES_KEY = "confidences"

    def __init__(
        self,
        default_value: str = "",
        *,
        num_top_classes: Optional[int] = None,
        label: Optional[str] = None,
        **kwargs,
    ):
        """
        Parameters:
        default_value(str): IGNORED
        num_top_classes (int): number of most confident classes to show.
        label (str): component name in interface.
        """
        self.num_top_classes = num_top_classes
        self.output_type = "auto"
        super().__init__(label=label, **kwargs)

    def postprocess(self, y):
        """
        Parameters:
        y (Dict[str, float]): dictionary mapping label to confidence value
        Returns:
        (Dict[label: str, confidences: List[Dict[label: str, confidence: number]]]): Object with key 'label' representing primary label, and key 'confidences' representing a list of label-confidence pairs
        """
        if self.output_type == "label" or (
            self.output_type == "auto" and (isinstance(y, (str, numbers.Number)))
        ):
            return {"label": str(y)}
        elif self.output_type == "confidences" or (
            self.output_type == "auto" and isinstance(y, dict)
        ):
            sorted_pred = sorted(y.items(), key=operator.itemgetter(1), reverse=True)
            if self.num_top_classes is not None:
                sorted_pred = sorted_pred[: self.num_top_classes]
            return {
                "label": sorted_pred[0][0],
                "confidences": [
                    {"label": pred[0], "confidence": pred[1]} for pred in sorted_pred
                ],
            }
        else:
            raise ValueError(
                "The `Label` output interface expects one of: a string label, or an int label, a "
                "float label, or a dictionary whose keys are labels and values are confidences. "
                "Instead, got a {}".format(type(y))
            )

    def deserialize(self, y):
        # 5 cases: (1): {'label': 'lion'}, {'label': 'lion', 'confidences':...}, {'lion': 0.46, ...}, 'lion', '0.46'
        if self.output_type == "label" or (
            self.output_type == "auto"
            and (
                isinstance(y, (str, numbers.Number))
                or ("label" in y and not ("confidences" in y.keys()))
            )
        ):
            if isinstance(y, (str, numbers.Number)):
                return y
            else:
                return y["label"]
        elif self.output_type == "confidences" or self.output_type == "auto":
            if ("confidences" in y.keys()) and isinstance(y["confidences"], list):
                return {k["label"]: k["confidence"] for k in y["confidences"]}
            else:
                return y
        raise ValueError("Unable to deserialize output: {}".format(y))

    @classmethod
    def get_shortcut_implementations(cls):
        return {
            "label": {},
        }

    def save_flagged(self, dir, label, data, encryption_key):
        """
        Returns: (Union[str, Dict[str, number]]): Either a string representing the main category label, or a dictionary with category keys mapping to confidence levels.
        """
        if "confidences" in data:
            return json.dumps(
                {
                    example["label"]: example["confidence"]
                    for example in data["confidences"]
                }
            )
        else:
            return data["label"]

    def restore_flagged(self, dir, data, encryption_key):
        try:
            data = json.loads(data)
            return self.postprocess(data)
        except ValueError:
            return data

    def change(self, fn: Callable, inputs: List[Component], outputs: List[Component]):
        """
        Parameters:
            fn: Callable function
            inputs: List of inputs
            outputs: List of outputs
        Returns: None
        """
        self.set_event_trigger("change", fn, inputs, outputs)


<<<<<<< HEAD
class KeyValues(Component):
    """
    Component displays a table representing values for multiple fields.
    Output type: Union[Dict, List[Tuple[str, Union[str, int, float]]]]
    Demos: text_analysis
    """

    def __init__(self, default: str = " ", *, label: Optional[str] = None, **kwargs):
        """
        Parameters:
        default (str): IGNORED
        label (str): component name in interface.
        """
        raise DeprecationWarning(
            "The KeyValues component is deprecated. Please use the DataFrame or JSON "
            "components instead."
        )


=======
>>>>>>> e8e8439c
class HighlightedText(Component):
    """
    Component creates text that contains spans that are highlighted by category or numerical value.
    Output is represent as a list of Tuple pairs, where the first element represents the span of text represented by the tuple, and the second element represents the category or value of the text.
    Output type: List[Tuple[str, Union[float, str]]]
    Demos: diff_texts, text_analysis
    """

    def __init__(
        self,
        default_value: str = "",
        *,
        color_map: Dict[str, str] = None,
        label: Optional[str] = None,
        show_legend: bool = False,
        **kwargs,
    ):
        """
        Parameters:
        default_value (str): IGNORED
        color_map (Dict[str, str]): Map between category and respective colors
        label (str): component name in interface.
        show_legend (bool): whether to show span categories in a separate legend or inline.
        """
        self.color_map = color_map
        self.show_legend = show_legend
        super().__init__(label=label, **kwargs)

    def get_template_context(self):
        return {
            "color_map": self.color_map,
            "show_legend": self.show_legend,
            **super().get_template_context(),
        }

    @classmethod
    def get_shortcut_implementations(cls):
        return {
            "highlight": {},
        }

    def postprocess(self, y):
        """
        Parameters:
        y (Union[Dict, List[Tuple[str, Union[str, int, float]]]]): dictionary or tuple list representing key value pairs
        Returns:
        (List[Tuple[str, Union[str, number]]]): list of key value pairs

        """
        return y

    def save_flagged(self, dir, label, data, encryption_key):
        return json.dumps(data)

    def restore_flagged(self, dir, data, encryption_key):
        return json.loads(data)

    def change(self, fn: Callable, inputs: List[Component], outputs: List[Component]):
        """
        Parameters:
            fn: Callable function
            inputs: List of inputs
            outputs: List of outputs
        Returns: None
        """
        self.set_event_trigger("change", fn, inputs, outputs)


class JSON(Component):
    """
    Used for JSON output. Expects a JSON string or a Python object that is JSON serializable.
    Output type: Union[str, Any]
    Demos: zip_to_json
    """

    def __init__(
        self, default_value: str = "", *, label: Optional[str] = None, **kwargs
    ):
        """
        Parameters:
        default_value (str): IGNORED
        label (str): component name in interface.
        """
        super().__init__(label=label, **kwargs)

    def postprocess(self, y):
        """
        Parameters:
        y (Union[Dict, List, str]): JSON output
        Returns:
        (Union[Dict, List]): JSON output
        """
        if isinstance(y, str):
            return json.dumps(y)
        else:
            return y

    @classmethod
    def get_shortcut_implementations(cls):
        return {
            "json": {},
        }

    def save_flagged(self, dir, label, data, encryption_key):
        return json.dumps(data)

    def restore_flagged(self, dir, data, encryption_key):
        return json.loads(data)

    def change(self, fn: Callable, inputs: List[Component], outputs: List[Component]):
        """
        Parameters:
            fn: Callable function
            inputs: List of inputs
            outputs: List of outputs
        Returns: None
        """
        self.set_event_trigger("change", fn, inputs, outputs)


class HTML(Component):
    """
    Used for HTML output. Expects an HTML valid string.
    Output type: str
    Demos: text_analysis
    """

    def __init__(self, default_value: str = "", label: Optional[str] = None, **kwargs):
        """
        Parameters:
        default_value (str): IGNORED
        label (str): component name in interface.
        """
        super().__init__(label=label, **kwargs)

    def postprocess(self, x):
        """
        Parameters:
        y (str): HTML output
        Returns:
        (str): HTML output
        """
        return x

    @classmethod
    def get_shortcut_implementations(cls):
        return {
            "html": {},
        }

    def change(self, fn: Callable, inputs: List[Component], outputs: List[Component]):
        """
        Parameters:
            fn: Callable function
            inputs: List of inputs
            outputs: List of outputs
        Returns: None
        """
        self.set_event_trigger("change", fn, inputs, outputs)


class Carousel(Component):
    """
    Component displays a set of output components that can be scrolled through.
    Output type: List[List[Any]]
    Demos: disease_report
    """

    def __init__(
        self,
        default_value="",
        *,
        components: Component | List[Component],
        label: Optional[str] = None,
        **kwargs,
    ):
        """
        Parameters:
        default_value (str): IGNORED
        components (Union[List[OutputComponent], OutputComponent]): Classes of component(s) that will be scrolled through.
        label (str): component name in interface.
        """
        if not isinstance(components, list):
            components = [components]
        self.components = [
            get_component_instance(component) for component in components
        ]
        super().__init__(label=label, **kwargs)

    def get_template_context(self):
        return {
            "components": [
                component.get_template_context() for component in self.components
            ],
            **super().get_template_context(),
        }

    def postprocess(self, y):
        """
        Parameters:
        y (List[List[Any]]): carousel output
        Returns:
        (List[List[Any]]): 2D array, where each sublist represents one set of outputs or 'slide' in the carousel
        """
        if isinstance(y, list):
            if len(y) != 0 and not isinstance(y[0], list):
                y = [[z] for z in y]
            output = []
            for row in y:
                output_row = []
                for i, cell in enumerate(row):
                    output_row.append(self.components[i].postprocess(cell))
                output.append(output_row)
            return output
        else:
            raise ValueError("Unknown type. Please provide a list for the Carousel.")

    def save_flagged(self, dir, label, data, encryption_key):
        return json.dumps(
            [
                [
                    component.save_flagged(
                        dir, f"{label}_{j}", data[i][j], encryption_key
                    )
                    for j, component in enumerate(self.components)
                ]
                for i, _ in enumerate(data)
            ]
        )

    def restore_flagged(self, dir, data, encryption_key):
        return [
            [
                component.restore_flagged(dir, sample, encryption_key)
                for component, sample in zip(self.components, sample_set)
            ]
            for sample_set in json.loads(data)
        ]

    def change(self, fn: Callable, inputs: List[Component], outputs: List[Component]):
        """
        Parameters:
            fn: Callable function
            inputs: List of inputs
            outputs: List of outputs
        Returns: None
        """
        self.set_event_trigger("change", fn, inputs, outputs)


class Chatbot(Component):
    """
    Component displays a chatbot output showing both user submitted messages and responses
    Output type: List[Tuple[str, str]]
    Demos: chatbot
    """

    def __init__(self, default_value="", *, label: Optional[str] = None, **kwargs):
        """
        Parameters:
        default_value (str): IGNORED
        label (str): component name in interface (not used).
        """
        super().__init__(label=label, **kwargs)

    def get_template_context(self):
        return {**super().get_template_context()}

    @classmethod
    def get_shortcut_implementations(cls):
        return {
            "chatbot": {},
        }

    def postprocess(self, y):
        """
        Parameters:
        y (List[Tuple[str, str]]): List of tuples representing the message and response
        Returns:
        (List[Tuple[str, str]]): Returns same list of tuples

        """
        return y

    def change(self, fn: Callable, inputs: List[Component], outputs: List[Component]):
        """
        Parameters:
            fn: Callable function
            inputs: List of inputs
            outputs: List of outputs
        Returns: None
        """
        self.set_event_trigger("change", fn, inputs, outputs)


# Static Components
class Markdown(Component):
    def __init__(self, default_value: str = "", *, label: str, **kwargs):
        super().__init__(label=label, **kwargs)


class Button(Component):
    def __init__(self, default_value: str = "", *, label: str, **kwargs):
        super().__init__(label=label, **kwargs)

    def click(self, fn: Callable, inputs: List[Component], outputs: List[Component]):
        """
        Parameters:
            fn: Callable function
            inputs: List of inputs
            outputs: List of outputs
        Returns: None
        """
        self.set_event_trigger("click", fn, inputs, outputs)


# TODO: (faruk) does this take component or interface as a input?
# see this line in Carousel
# self.components = [get_component_instance(component) for component in components]
def get_component_instance(iface: Component):
    # TODO: function may not work properly, and it needs updates regarding its design. See:
    # https://github.com/gradio-app/gradio/issues/731
    if isinstance(iface, str):
        shortcut = Component.get_all_shortcut_implementations()[iface]
        return shortcut[0](**shortcut[1])
    elif isinstance(
        iface, dict
    ):  # a dict with `name` as the input component type and other keys as parameters
        name = iface.pop("name")
        for component in Component.__subclasses__():
            if component.__name__.lower() == name:
                break
        else:
            raise ValueError(f"No such Component: {name}")
        return component(**iface)
    elif isinstance(iface, Component):
        return iface
    else:
        raise ValueError(
            f"Input interface must be of type `str` or `dict` or `InputComponent` but is {iface}"
        )<|MERGE_RESOLUTION|>--- conflicted
+++ resolved
@@ -2342,7 +2342,6 @@
         self.set_event_trigger("change", fn, inputs, outputs)
 
 
-<<<<<<< HEAD
 class KeyValues(Component):
     """
     Component displays a table representing values for multiple fields.
@@ -2362,8 +2361,6 @@
         )
 
 
-=======
->>>>>>> e8e8439c
 class HighlightedText(Component):
     """
     Component creates text that contains spans that are highlighted by category or numerical value.
